--- conflicted
+++ resolved
@@ -66,11 +66,7 @@
     </dependency>
     <dependency>
       <groupId>com.twitter</groupId>
-<<<<<<< HEAD
-      <artifactId>scrooge-core</artifactId>
-=======
       <artifactId>scrooge-core_2.9.2</artifactId>
->>>>>>> bc31bdab
       <version>3.8.0</version>
     </dependency>
     <dependency>
